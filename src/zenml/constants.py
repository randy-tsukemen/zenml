#  Copyright (c) ZenML GmbH 2021. All Rights Reserved.
#
#  Licensed under the Apache License, Version 2.0 (the "License");
#  you may not use this file except in compliance with the License.
#  You may obtain a copy of the License at:
#
#       https://www.apache.org/licenses/LICENSE-2.0
#
#  Unless required by applicable law or agreed to in writing, software
#  distributed under the License is distributed on an "AS IS" BASIS,
#  WITHOUT WARRANTIES OR CONDITIONS OF ANY KIND, either express
#  or implied. See the License for the specific language governing
#  permissions and limitations under the License.

import os
from typing import Optional

from zenml import __version__


def handle_bool_env_var(var: str, default: bool = False) -> bool:
    """Converts normal env var to boolean"""
    value = os.getenv(var)
    if value in ["1", "y", "yes", "True", "true"]:
        return True
    elif value in ["0", "n", "no", "False", "false"]:
        return False
    return default


def handle_int_env_var(var: str, default: int = 0) -> int:
    """Converts normal env var to int"""
    value = os.getenv(var, "")
    try:
        return int(value)
    except (ValueError, TypeError):
        return default


# Global constants
APP_NAME = "zenml"
CONFIG_VERSION = "1"
GIT_REPO_URL = "https://github.com/zenml-io/zenml.git"

# Environment variables
ENV_ZENML_CONFIG_PATH = "ZENML_CONFIG_PATH"
ENV_ZENML_DEBUG = "ZENML_DEBUG"
ENV_ZENML_LOGGING_VERBOSITY = "ZENML_LOGGING_VERBOSITY"
ENV_ABSL_LOGGING_VERBOSITY = "ZENML_ABSL_LOGGING_VERBOSITY"
ENV_ZENML_REPOSITORY_PATH = "ZENML_REPOSITORY_PATH"
ENV_ZENML_PREVENT_PIPELINE_EXECUTION = "ZENML_PREVENT_PIPELINE_EXECUTION"
ENV_ZENML_ENABLE_RICH_TRACEBACK = "ZENML_ENABLE_RICH_TRACEBACK"
ENV_ZENML_DEFAULT_STORE_TYPE = "ZENML_DEFAULT_STORE_TYPE"
ENV_ZENML_PROFILE_NAME = "ZENML_PROFILE_NAME"

# Logging variables
IS_DEBUG_ENV: bool = handle_bool_env_var(ENV_ZENML_DEBUG, default=False)

ZENML_LOGGING_VERBOSITY: str = "INFO"

if IS_DEBUG_ENV:
    ZENML_LOGGING_VERBOSITY = os.getenv(
        ENV_ZENML_LOGGING_VERBOSITY, default="DEBUG"
    ).upper()
else:
    ZENML_LOGGING_VERBOSITY = os.getenv(
        ENV_ZENML_LOGGING_VERBOSITY, default="INFO"
    ).upper()

ABSL_LOGGING_VERBOSITY: int = handle_int_env_var(
    ENV_ABSL_LOGGING_VERBOSITY, -100
)

# Base images for zenml
ZENML_REGISTRY: str = "eu.gcr.io/maiot-zenml"
ZENML_BASE_IMAGE_NAME: str = f"{ZENML_REGISTRY}/zenml:base-{__version__}"
ZENML_TRAINER_IMAGE_NAME: str = f"{ZENML_REGISTRY}/zenml:cuda-{__version__}"
ZENML_DATAFLOW_IMAGE_NAME: str = (
    f"{ZENML_REGISTRY}/zenml:dataflow-{__version__}"
)

# Evaluation utils constants
COMPARISON_NOTEBOOK: str = "comparison_notebook.ipynb"
EVALUATION_NOTEBOOK: str = "evaluation_notebook.ipynb"

# Pipeline related constants
PREPROCESSING_FN: str = (
    "zenml.components.transform.transform_module" ".preprocessing_fn"
)
TRAINER_FN: str = "zenml.components.trainer.trainer_module.run_fn"

# GCP Orchestration
GCP_ENTRYPOINT: str = "zenml.backends.orchestrator.entrypoint"
AWS_ENTRYPOINT: str = "zenml.backends.orchestrator.entrypoint"
K8S_ENTRYPOINT: str = "zenml.backends.orchestrator.entrypoint"

# Analytics constants
VALID_OPERATING_SYSTEMS = ["Windows", "Darwin", "Linux"]

# Path utilities constants
REMOTE_FS_PREFIX = ["gs://", "hdfs://", "s3://", "az://", "abfs://"]

# Segment
SEGMENT_KEY_DEV = "mDBYI0m7GcCj59EZ4f9d016L1T3rh8J5"
SEGMENT_KEY_PROD = "sezE77zEoxHPFDXuyFfILx6fBnJFZ4p7"

# Container utils
SHOULD_PREVENT_PIPELINE_EXECUTION = handle_bool_env_var(
    ENV_ZENML_PREVENT_PIPELINE_EXECUTION
)

# Repository and local store directory paths:
REPOSITORY_DIRECTORY_NAME = ".zen"
LOCAL_STORES_DIRECTORY_NAME = "local_stores"

USER_MAIN_MODULE: Optional[str] = None

# Secrets Manager
ZENML_SCHEMA_NAME = "zenml_schema_name"
LOCAL_SECRETS_FILENAME = "secrets.yaml"

# Rich config
ENABLE_RICH_TRACEBACK = handle_bool_env_var(
    ENV_ZENML_ENABLE_RICH_TRACEBACK, True
)

# API Endpoint paths:
<<<<<<< HEAD
IS_EMPTY = "/stacks/empty"
GET_STACKS = "/stacks/get"
GET_STACK_CONFIGURATIONS = "/stacks/get-configurations"
DELETE_STACK = "/stacks/delete"
REGISTER_STACK = "/stacks/register"
GET_COMPONENTS = "/components/get"
DELETE_COMPONENT = "/components/delete"
REGISTER_COMPONENT = "/components/register"
USERS = "/users"
TEAMS = "/teams"
PROJECTS = "/projects"
ROLES = "/roles"
ROLE_ASSIGNMENTS = "/role_assignments"
=======
IS_EMPTY = "/empty"
STACKS = "/stacks"
STACK_COMPONENTS = "/components"
STACK_CONFIGURATIONS = "/stack-configurations"
>>>>>>> be25af57
<|MERGE_RESOLUTION|>--- conflicted
+++ resolved
@@ -125,23 +125,12 @@
 )
 
 # API Endpoint paths:
-<<<<<<< HEAD
-IS_EMPTY = "/stacks/empty"
-GET_STACKS = "/stacks/get"
-GET_STACK_CONFIGURATIONS = "/stacks/get-configurations"
-DELETE_STACK = "/stacks/delete"
-REGISTER_STACK = "/stacks/register"
-GET_COMPONENTS = "/components/get"
-DELETE_COMPONENT = "/components/delete"
-REGISTER_COMPONENT = "/components/register"
+IS_EMPTY = "/empty"
+STACKS = "/stacks"
+STACK_COMPONENTS = "/components"
+STACK_CONFIGURATIONS = "/stack-configurations"
 USERS = "/users"
 TEAMS = "/teams"
 PROJECTS = "/projects"
 ROLES = "/roles"
-ROLE_ASSIGNMENTS = "/role_assignments"
-=======
-IS_EMPTY = "/empty"
-STACKS = "/stacks"
-STACK_COMPONENTS = "/components"
-STACK_CONFIGURATIONS = "/stack-configurations"
->>>>>>> be25af57
+ROLE_ASSIGNMENTS = "/role_assignments"